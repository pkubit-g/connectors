--- conflicted
+++ resolved
@@ -636,17 +636,6 @@
     Test / publishArtifact := false,
     crossPaths := false,
     libraryDependencies ++= Seq(
-<<<<<<< HEAD
-      "org.apache.flink" %% "flink-parquet" % flinkVersion % "provided" excludeAll ExclusionRule("org.slf4j", "slf4j-api"),
-      "org.apache.flink" % "flink-table-common" % flinkVersion % "provided" excludeAll ExclusionRule("org.slf4j", "slf4j-api"),
-      "org.apache.hadoop" % "hadoop-client" % hadoopVersion % "provided" excludeAll ExclusionRule("org.slf4j", "slf4j-api"),
-      "org.apache.flink" % "flink-connector-files" % flinkVersion % "test" classifier "tests" excludeAll ExclusionRule("org.slf4j", "slf4j-api"),
-      "org.apache.flink" %% "flink-table-runtime-blink" % flinkVersion % "test" excludeAll ExclusionRule("org.slf4j", "slf4j-api"),
-      "org.apache.flink" %% "flink-table-planner-blink" % flinkVersion % "test" excludeAll ExclusionRule("org.slf4j", "slf4j-api"),
-      "org.apache.flink" % "flink-connector-test-utils" % flinkVersion % "test" excludeAll ExclusionRule("org.slf4j", "slf4j-api"),
-      "org.apache.flink" %% "flink-clients" % flinkVersion % "test" excludeAll ExclusionRule("org.slf4j", "slf4j-api"),
-      "com.github.sbt" % "junit-interface" % "0.12" % Test excludeAll ExclusionRule("org.slf4j", "slf4j-api")
-=======
       "org.apache.flink" %% "flink-parquet" % flinkVersion % "provided",
       "org.apache.flink" % "flink-table-common" % flinkVersion % "provided",
       "org.apache.hadoop" % "hadoop-client" % hadoopVersion % "provided",
@@ -655,7 +644,6 @@
       "org.apache.flink" % "flink-connector-test-utils" % flinkVersion % "test",
       "org.apache.flink" %% "flink-clients" % flinkVersion % "test",
       "com.github.sbt" % "junit-interface" % "0.12" % Test
->>>>>>> 47e393a6
     ),
     // generating source java class with version number to be passed during commit to the DeltaLog as engine info
     // (part of transaction's metadata)
