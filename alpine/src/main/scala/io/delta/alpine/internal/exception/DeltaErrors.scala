/*
 * Copyright (2020) The Delta Lake Project Authors.
 *
 * Licensed under the Apache License, Version 2.0 (the "License");
 * you may not use this file except in compliance with the License.
 * You may obtain a copy of the License at
 *
 * http://www.apache.org/licenses/LICENSE-2.0
 *
 * Unless required by applicable law or agreed to in writing, software
 * distributed under the License is distributed on an "AS IS" BASIS,
 * WITHOUT WARRANTIES OR CONDITIONS OF ANY KIND, either express or implied.
 * See the License for the specific language governing permissions and
 * limitations under the License.
 */

package io.delta.alpine.internal.exception

import java.io.FileNotFoundException

import io.delta.alpine.types.StructType
import org.apache.hadoop.fs.Path

private [internal] object DeltaErrors {

<<<<<<< HEAD
=======
  /** Thrown when the protocol version of a table is greater than supported by this client. */
  case class InvalidProtocolVersionException(
      clientProtocolVersion: Int,
      tableProtocolVersion: Int) extends RuntimeException(
    s"Delta protocol version $tableProtocolVersion is too new for this version of Delta Alpine " +
      s"Reader $clientProtocolVersion. Please upgrade to a newer release.")

>>>>>>> 14a32244
  def deltaVersionsNotContiguousException(deltaVersions: Seq[Long]): Throwable = {
    new IllegalStateException(s"Versions ($deltaVersions) are not contiguous.")
  }

  def actionNotFoundException(action: String, version: Long): Throwable = {
    new IllegalStateException(
      s"""
         |The $action of your Delta table couldn't be recovered while Reconstructing
         |version: ${version.toString}. Did you manually delete files in the _delta_log directory?
       """.stripMargin)
  }

  def emptyDirectoryException(directory: String): Throwable = {
    new FileNotFoundException(s"No file found in the directory: $directory.")
  }

  def logFileNotFoundException(
      path: Path,
      version: Long): Throwable = {
    // TODO: use DeltaConfigs.LOG_RETENTION, CHECKPOINT_RETENTION_DURATION for extra info
    new FileNotFoundException(s"$path: Unable to reconstruct state at version $version as the " +
      s"transaction log has been truncated due to manual deletion or the log retention policy ")
  }

  def missingPartFilesException(version: Long, e: Exception): Throwable = {
    new IllegalStateException(
      s"Couldn't find all part files of the checkpoint version: $version", e)
  }

  def noReproducibleHistoryFound(logPath: Path): Throwable = {
    new RuntimeException(s"No reproducible commits found at $logPath")
  }

  def timestampEarlierThanTableFirstCommit(
      userTimestamp: java.sql.Timestamp,
      commitTs: java.sql.Timestamp): Throwable = {
    new IllegalArgumentException(
      s"""The provided timestamp ($userTimestamp) is before the earliest version available to this
         |table ($commitTs). Please use a timestamp greater than or equal to $commitTs.
       """.stripMargin)
  }

  def timestampLaterThanTableLastCommit(
      userTimestamp: java.sql.Timestamp,
      commitTs: java.sql.Timestamp): Throwable = {
    new IllegalArgumentException(
      s"""The provided timestamp ($userTimestamp) is after the latest version available to this
         |table ($commitTs). Please use a timestamp less than or equal to $commitTs.
       """.stripMargin)
  }

  def noHistoryFound(logPath: Path): Throwable = {
    new RuntimeException(s"No commits found at $logPath")
  }

  def versionNotExistException(userVersion: Long, earliest: Long, latest: Long): Throwable = {
    new IllegalArgumentException(s"Cannot time travel Delta table to version $userVersion. " +
      s"Available versions: [$earliest, $latest].")
  }

  def noFieldFoundInSchema(fieldName: String, schema: StructType): Throwable = {
    new IllegalArgumentException(s"No matching schema column for field $fieldName. " +
      s"Schema: ${schema.getTreeString}")
  }

  def nullValueFoundForNonNullSchemaField(fieldName: String, schema: StructType): Throwable = {
    new NullPointerException(s"Read a null value for field $fieldName, yet schema indicates " +
      s"that this field can't be null. Schema: ${schema.getTreeString}")
  }

  /** Thrown when the protocol version of a table is greater than supported by this client. */
  def invalidProtocolVersionException(
      clientProtocolVersion: Int,
      tableProtocolVersion: Int): Throwable = {
    new RuntimeException(s"Delta protocol version $tableProtocolVersion is too new for this " +
      s"version of Delta Alpine Reader $clientProtocolVersion. Please upgrade to a newer release.")
  }
}<|MERGE_RESOLUTION|>--- conflicted
+++ resolved
@@ -23,8 +23,6 @@
 
 private [internal] object DeltaErrors {
 
-<<<<<<< HEAD
-=======
   /** Thrown when the protocol version of a table is greater than supported by this client. */
   case class InvalidProtocolVersionException(
       clientProtocolVersion: Int,
@@ -32,7 +30,6 @@
     s"Delta protocol version $tableProtocolVersion is too new for this version of Delta Alpine " +
       s"Reader $clientProtocolVersion. Please upgrade to a newer release.")
 
->>>>>>> 14a32244
   def deltaVersionsNotContiguousException(deltaVersions: Seq[Long]): Throwable = {
     new IllegalStateException(s"Versions ($deltaVersions) are not contiguous.")
   }
@@ -102,12 +99,4 @@
     new NullPointerException(s"Read a null value for field $fieldName, yet schema indicates " +
       s"that this field can't be null. Schema: ${schema.getTreeString}")
   }
-
-  /** Thrown when the protocol version of a table is greater than supported by this client. */
-  def invalidProtocolVersionException(
-      clientProtocolVersion: Int,
-      tableProtocolVersion: Int): Throwable = {
-    new RuntimeException(s"Delta protocol version $tableProtocolVersion is too new for this " +
-      s"version of Delta Alpine Reader $clientProtocolVersion. Please upgrade to a newer release.")
-  }
 }