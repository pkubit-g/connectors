--- conflicted
+++ resolved
@@ -32,16 +32,10 @@
         /** Recorded when converting a table into a Delta table. */
         CONVERT,
 
-<<<<<<< HEAD
-    public static final String MANUAL_UPDATE = "MANUAL_UPDATE";
-
-    // TODO: the rest
-=======
         // TODO: the rest
 
         MANUAL_UPDATE
     }
->>>>>>> 71fe503a
 
     private final Name name;
     private final Map<String, Object> parameters;
