--- conflicted
+++ resolved
@@ -83,7 +83,6 @@
     // Try to commit at the next version.
     var finalActions = prepareCommit(actions)
 
-<<<<<<< HEAD
     // Find the isolation level to use for this commit
     val noDataChanged = actions.collect { case f: FileAction => f.dataChange }.forall(_ == false)
     val isolationLevelToUse = if (noDataChanged) {
@@ -102,10 +101,7 @@
       onlyAddFiles && !dependsOnFiles
     }
 
-    // TODO create commitInfo using writerId
-=======
     // TODO blind append check & create commitInfo using engineInfo
->>>>>>> 8b4b91f1
 
     commitAttemptStartTime = System.currentTimeMillis()
 
