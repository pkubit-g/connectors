/*
 * Copyright (2020) The Delta Lake Project Authors.
 *
 * Licensed under the Apache License, Version 2.0 (the "License");
 * you may not use this file except in compliance with the License.
 * You may obtain a copy of the License at
 *
 * http://www.apache.org/licenses/LICENSE-2.0
 *
 * Unless required by applicable law or agreed to in writing, software
 * distributed under the License is distributed on an "AS IS" BASIS,
 * WITHOUT WARRANTIES OR CONDITIONS OF ANY KIND, either express or implied.
 * See the License for the specific language governing permissions and
 * limitations under the License.
 */

package io.delta.standalone.internal

import java.io.IOException
import java.util.concurrent.locks.ReentrantLock

import scala.collection.JavaConverters._

import org.apache.hadoop.conf.Configuration
import org.apache.hadoop.fs.Path
import io.delta.standalone.{DeltaLog, OptimisticTransaction, VersionLog}
import io.delta.standalone.actions.{CommitInfo => CommitInfoJ}
<<<<<<< HEAD
import io.delta.standalone.expressions.Expression
import io.delta.standalone.internal.actions.{Action, AddFile, Metadata, Protocol}
=======
import io.delta.standalone.expressions.{And, Expression, Literal}
import io.delta.standalone.internal.actions.{Action, AddFile, Metadata, Protocol}
import io.delta.standalone.internal.data.PartitionRowRecord
>>>>>>> 8b4b91f1
import io.delta.standalone.internal.exception.DeltaErrors
import io.delta.standalone.internal.storage.HDFSReadOnlyLogStore
import io.delta.standalone.internal.util.{ConversionUtils, FileNames}
import io.delta.standalone.types.StructType

/**
 * Scala implementation of Java interface [[DeltaLog]].
 */
private[internal] class DeltaLogImpl private(
    val hadoopConf: Configuration,
    val logPath: Path,
    val dataPath: Path)
  extends DeltaLog
  with Checkpoints
  with SnapshotManagement {

  /** Used to read (not write) physical log files and checkpoints. */
  lazy val store = new HDFSReadOnlyLogStore(hadoopConf)

  /** Direct access to the underlying storage system. */
  private lazy val fs = logPath.getFileSystem(hadoopConf)

  // TODO: There is a race here where files could get dropped when increasing the
  // retention interval...
  private def metadata = if (snapshot == null) Metadata() else snapshot.metadataScala

  /** Use ReentrantLock to allow us to call `lockInterruptibly`. */
  private val deltaLogLock = new ReentrantLock()

  /** Delta History Manager containing version and commit history. */
  protected lazy val history = DeltaHistoryManager(this)

  /** Returns the checkpoint interval for this log. Not transactional. */
  // TODO: DeltaConfigs.CHECKPOINT_INTERVAL
  def checkpointInterval: Int = metadata.configuration.getOrElse("checkpointInterval", "10").toInt

  ///////////////////////////////////////////////////////////////////////////
  // Public Java API Methods
  ///////////////////////////////////////////////////////////////////////////

  override def getPath: Path = dataPath

  override def getCommitInfoAt(version: Long): CommitInfoJ = {
    history.checkVersionExists(version)
    ConversionUtils.convertCommitInfo(history.getCommitInfo(version))
  }

  override def getChanges(
      startVersion: Long,
      failOnDataLoss: Boolean): java.util.Iterator[VersionLog] = {
    if (startVersion < 0) throw new IllegalArgumentException(s"Invalid startVersion: $startVersion")

    val deltaPaths = store.listFrom(FileNames.deltaFile(logPath, startVersion))
      .filter(f => FileNames.isDeltaFile(f.getPath))

    // Subtract 1 to ensure that we have the same check for the inclusive startVersion
    var lastSeenVersion = startVersion - 1
    deltaPaths.map { status =>
      val p = status.getPath
      val version = FileNames.deltaVersion(p)
      if (failOnDataLoss && version > lastSeenVersion + 1) {
        throw DeltaErrors.failOnDataLossException(lastSeenVersion + 1, version)
      }
      lastSeenVersion = version

      new VersionLog(version,
        store.read(p).map(x => ConversionUtils.convertAction(Action.fromJson(x))).toList.asJava)
    }.asJava
  }

  override def startTransaction(): OptimisticTransaction = {
    update()
    new OptimisticTransactionImpl(this, snapshot)
  }

  ///////////////////////////////////////////////////////////////////////////
  // Internal Methods
  ///////////////////////////////////////////////////////////////////////////

  /**
   * Run `body` inside `deltaLogLock` lock using `lockInterruptibly` so that the thread can be
   * interrupted when waiting for the lock.
   */
  def lockInterruptibly[T](body: => T): T = {
    deltaLogLock.lockInterruptibly()
    try {
      body
    } finally {
      deltaLogLock.unlock()
    }
  }

  /** Creates the log directory if it does not exist. */
  def ensureLogDirectoryExist(): Unit = {
    if (!fs.exists(logPath)) {
      if (!fs.mkdirs(logPath)) {
        throw new IOException(s"Cannot create $logPath")
      }
    }
  }

  /**
   * Asserts that the client is up to date with the protocol and
   * allowed to write to the table that is using the given `protocol`.
   */
  def assertProtocolWrite(protocol: Protocol): Unit = {
    if (protocol != null && Action.writerVersion < protocol.minWriterVersion) {
      throw new DeltaErrors.InvalidProtocolVersionException(Action.protocolVersion, protocol)
    }
  }

  /**
   * Checks whether this table only accepts appends. If so it will throw an error in operations that
   * can remove data such as DELETE/UPDATE/MERGE.
   */
  def assertRemovable(): Unit = {
    // TODO: DeltaConfig.IS_APPEND_ONLY
    if (metadata.configuration.getOrElse("appendOnly", "false").toBoolean) {
      throw DeltaErrors.modifyAppendOnlyTableException
    }
  }

  /**
   * Filters the given [[AddFile]]s by the given `partitionFilters`, returning those that match.
   * @param files The active files in the DeltaLog state, which contains the partition value
   *              information
   * @param partitionFilters Filters on the partition columns
   */
  def filterFileList(
      partitionSchema: StructType,
      files: Seq[AddFile],
      partitionFilters: Seq[Expression]): Seq[AddFile] = {
    // TODO
    Nil
  }
}

private[standalone] object DeltaLogImpl {
  def forTable(hadoopConf: Configuration, dataPath: String): DeltaLogImpl = {
    apply(hadoopConf, new Path(dataPath, "_delta_log"))
  }

  def forTable(hadoopConf: Configuration, dataPath: Path): DeltaLogImpl = {
    apply(hadoopConf, new Path(dataPath, "_delta_log"))
  }

  def apply(hadoopConf: Configuration, rawPath: Path): DeltaLogImpl = {
    val fs = rawPath.getFileSystem(hadoopConf)
    val path = fs.makeQualified(rawPath)

    new DeltaLogImpl(hadoopConf, path, path.getParent)
  }

  /**
   * Filters the given [[AddFile]]s by the given `partitionFilters`, returning those that match.
   * @param files The active files in the DeltaLog state, which contains the partition value
   *              information
   * @param partitionFilters Filters on the partition columns
   */
  def filterFileList(
      partitionSchema: StructType,
      files: Seq[AddFile],
      partitionFilters: Seq[Expression]): Seq[AddFile] = {
    val expr = partitionFilters.reduceLeftOption(new And(_, _)).getOrElse(Literal.True)
    // TODO: compressedExpr = ...

    files.filter { addFile =>
      val partitionRowRecord = new PartitionRowRecord(partitionSchema, addFile.partitionValues)
      val result = expr.eval(partitionRowRecord)
      result == true
    }
  }
}<|MERGE_RESOLUTION|>--- conflicted
+++ resolved
@@ -25,14 +25,9 @@
 import org.apache.hadoop.fs.Path
 import io.delta.standalone.{DeltaLog, OptimisticTransaction, VersionLog}
 import io.delta.standalone.actions.{CommitInfo => CommitInfoJ}
-<<<<<<< HEAD
-import io.delta.standalone.expressions.Expression
-import io.delta.standalone.internal.actions.{Action, AddFile, Metadata, Protocol}
-=======
 import io.delta.standalone.expressions.{And, Expression, Literal}
 import io.delta.standalone.internal.actions.{Action, AddFile, Metadata, Protocol}
 import io.delta.standalone.internal.data.PartitionRowRecord
->>>>>>> 8b4b91f1
 import io.delta.standalone.internal.exception.DeltaErrors
 import io.delta.standalone.internal.storage.HDFSReadOnlyLogStore
 import io.delta.standalone.internal.util.{ConversionUtils, FileNames}
@@ -154,20 +149,6 @@
       throw DeltaErrors.modifyAppendOnlyTableException
     }
   }
-
-  /**
-   * Filters the given [[AddFile]]s by the given `partitionFilters`, returning those that match.
-   * @param files The active files in the DeltaLog state, which contains the partition value
-   *              information
-   * @param partitionFilters Filters on the partition columns
-   */
-  def filterFileList(
-      partitionSchema: StructType,
-      files: Seq[AddFile],
-      partitionFilters: Seq[Expression]): Seq[AddFile] = {
-    // TODO
-    Nil
-  }
 }
 
 private[standalone] object DeltaLogImpl {
