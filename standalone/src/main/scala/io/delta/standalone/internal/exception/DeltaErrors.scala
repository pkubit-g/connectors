--- conflicted
+++ resolved
@@ -18,7 +18,8 @@
 
 import java.io.{FileNotFoundException, IOException}
 
-<<<<<<< HEAD
+import scala.annotation.varargs
+
 
 import io.delta.standalone.types.{DataType, StructType}
 import io.delta.standalone.exceptions._
@@ -26,12 +27,6 @@
 import io.delta.standalone.internal.util.JsonUtils
 
 import org.apache.hadoop.fs.Path
-=======
-import scala.annotation.varargs
-
-import org.apache.hadoop.fs.Path
-import io.delta.standalone.types.{DataType, StructType}
->>>>>>> 9c8f76ea
 
 /** A holder object for Delta errors. */
 private[internal] object DeltaErrors {
@@ -144,7 +139,6 @@
     )
   }
 
-<<<<<<< HEAD
   def metadataAbsentException(): Throwable = {
     new IllegalStateException(
       "Couldn't find Metadata while committing the first version of the Delta table.")
@@ -317,15 +311,6 @@
     new IllegalStateException(msg)
   }
 
-  ///////////////////////////////////////////////////////////////////////////
-  // Helper Methods
-  ///////////////////////////////////////////////////////////////////////////
-
-  private def formatColumn(colName: String): String = s"`$colName`"
-
-  private def formatColumnList(colNames: Seq[String]): String =
-    colNames.map(formatColumn).mkString("[", ", ", "]")
-=======
   @varargs def illegalExpressionValueType(
       exprName: String,
       expectedType: String,
@@ -333,5 +318,13 @@
     new IllegalArgumentException(
       s"$exprName expression requires $expectedType type. But found ${realTypes.mkString(", ")}");
   }
->>>>>>> 9c8f76ea
+
+  ///////////////////////////////////////////////////////////////////////////
+  // Helper Methods
+  ///////////////////////////////////////////////////////////////////////////
+
+  private def formatColumn(colName: String): String = s"`$colName`"
+
+  private def formatColumnList(colNames: Seq[String]): String =
+    colNames.map(formatColumn).mkString("[", ", ", "]")
 }