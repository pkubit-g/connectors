version: 2
jobs:
  build:
    docker:
      - image: circleci/openjdk:8u181-jdk # java 8
    steps:
      - checkout
      - run:
          name: Run tests 
          command: |
            build/sbt "++ 2.12.8 standalone/test"
            build/sbt "++ 2.12.8 hive/test"
            build/sbt "++ 2.12.8 hiveMR/test"
<<<<<<< HEAD
            build/sbt "++ 2.11.12 standalone/test"
            build/sbt "++ 2.11.12 hive/test"
            build/sbt "++ 2.11.12 hiveMR/test"
=======
            build/sbt "++ 2.12.8 hiveTez/test"
            build/sbt "++ 2.11.12 standalone/test"
            build/sbt "++ 2.11.12 hive/test"
            build/sbt "++ 2.11.12 hiveMR/test"
            build/sbt "++ 2.11.12 hiveTez/test"
>>>>>>> 75d41a95
<|MERGE_RESOLUTION|>--- conflicted
+++ resolved
@@ -11,14 +11,8 @@
             build/sbt "++ 2.12.8 standalone/test"
             build/sbt "++ 2.12.8 hive/test"
             build/sbt "++ 2.12.8 hiveMR/test"
-<<<<<<< HEAD
-            build/sbt "++ 2.11.12 standalone/test"
-            build/sbt "++ 2.11.12 hive/test"
-            build/sbt "++ 2.11.12 hiveMR/test"
-=======
             build/sbt "++ 2.12.8 hiveTez/test"
             build/sbt "++ 2.11.12 standalone/test"
             build/sbt "++ 2.11.12 hive/test"
             build/sbt "++ 2.11.12 hiveMR/test"
-            build/sbt "++ 2.11.12 hiveTez/test"
->>>>>>> 75d41a95
+            build/sbt "++ 2.11.12 hiveTez/test"